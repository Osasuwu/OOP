--- conflicted
+++ resolved
@@ -182,12 +182,10 @@
             
             // Process genres before saving
             genreManager.normalizeGenres(userData);
-<<<<<<< HEAD
 
             // Make a copy of play history entries to preserve them
             List<PlayHistory> originalPlayHistory = new ArrayList<>(userData.getPlayHistory());
-=======
->>>>>>> 73b6a765
+
             
             // Step 1: Save songs and artists to database
             dbManager.saveUserData(userData);
@@ -206,7 +204,6 @@
                 System.out.println("Saved enriched user data."); // Diagnostic output
             }
             
-<<<<<<< HEAD
             // Step 3: Ensure play history entries reference songs with correct database IDs
             // Create a map of song title+artist to updated song objects from the database
             Map<String, Song> songMap = new HashMap<>();
@@ -231,9 +228,6 @@
             userData.setPlayHistory(originalPlayHistory);
 
             // Step 4: Save listening history
-=======
-            // Step 3: Save listening history
->>>>>>> 73b6a765
             dbManager.savePlayHistory(userData);
             LOGGER.info("Saved {} listening history entries", userData.getPlayHistory().size());
             System.out.println("Saved listening history."); // Diagnostic output

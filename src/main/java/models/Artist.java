package models;

import java.util.List;
import java.util.ArrayList;

/**
 * Represents a music artist with all relevant metadata
 */
public class Artist {
<<<<<<< HEAD
    private String id;
    private String name;
    private List<String> genres;
=======
    private String artistName;
    private String spotifyId;
>>>>>>> fc7af8e5
    private int popularity;
    private String spotifyId;
    private String spotifyLink;
    private String imageUrl;

    public Artist(String name) {
<<<<<<< HEAD
        this.name = name;
=======
        this.artistName = name;
>>>>>>> fc7af8e5
        this.genres = new ArrayList<>();
        this.popularity = 0;
    }

    // Getters and setters
    public String getId() {
        return id;
    }

    public void setId(String id) {
        this.id = id;
    }

    public String getName() {
<<<<<<< HEAD
        return name;
    }

    public void setName(String name) {
        this.name = name;
=======
        return artistName;
    }

    public void setName(String name) {
        this.artistName = name;
>>>>>>> fc7af8e5
    }

    public List<String> getGenres() {
        return genres;
    }

    public void setGenres(List<String> genres) {
        this.genres = genres;
    }

    public int getPopularity() {
        return popularity;
    }

    public void setPopularity(int popularity) {
        this.popularity = popularity;
    }

    public String getSpotifyId() {
        return spotifyId;
    }

    public void setSpotifyId(String spotifyId) {
        this.spotifyId = spotifyId;
    }

    public String getSpotifyLink() {
        return spotifyLink;
    }

    public void setSpotifyLink(String spotifyLink) {
        this.spotifyLink = spotifyLink;
    }

    public String getImageUrl() {
        return imageUrl;
    }

<<<<<<< HEAD
    public void setImageUrl(String imageUrl) {
        this.imageUrl = imageUrl;
=======
    // Provided id accessor methods (using spotifyId as the id)
    public void setId(String spotifyId) {
        this.spotifyId = spotifyId;
>>>>>>> fc7af8e5
    }

    @Override
    public boolean equals(Object o) {
        if (this == o) return true;
        if (o == null || getClass() != o.getClass()) return false;
        Artist artist = (Artist) o;
        return name != null && name.equalsIgnoreCase(artist.name);
    }

    @Override
    public int hashCode() {
        return name != null ? name.toLowerCase().hashCode() : 0;
    }
    
    public List<Song> getTopSongs() {
        // Return a list of top songs by the artist
        return new ArrayList<>(); // Replace with actual logic for retrieving top songs
    }

    @Override
    public String toString() {
<<<<<<< HEAD
        return name;
=======
        return artistName;
>>>>>>> fc7af8e5
    }
}<|MERGE_RESOLUTION|>--- conflicted
+++ resolved
@@ -1,58 +1,50 @@
 package models;
 
+import java.util.ArrayList;
 import java.util.List;
-import java.util.ArrayList;
 
-/**
- * Represents a music artist with all relevant metadata
- */
 public class Artist {
-<<<<<<< HEAD
-    private String id;
-    private String name;
-    private List<String> genres;
-=======
     private String artistName;
     private String spotifyId;
->>>>>>> fc7af8e5
     private int popularity;
-    private String spotifyId;
-    private String spotifyLink;
     private String imageUrl;
+    private List<String> genres;
 
     public Artist(String name) {
-<<<<<<< HEAD
-        this.name = name;
-=======
         this.artistName = name;
->>>>>>> fc7af8e5
         this.genres = new ArrayList<>();
-        this.popularity = 0;
-    }
-
-    // Getters and setters
-    public String getId() {
-        return id;
-    }
-
-    public void setId(String id) {
-        this.id = id;
     }
 
     public String getName() {
-<<<<<<< HEAD
-        return name;
-    }
-
-    public void setName(String name) {
-        this.name = name;
-=======
         return artistName;
     }
 
     public void setName(String name) {
         this.artistName = name;
->>>>>>> fc7af8e5
+    }
+
+    public String getSpotifyId() {
+        return spotifyId;
+    }
+
+    public void setSpotifyId(String spotifyId) {
+        this.spotifyId = spotifyId;
+    }
+
+    public int getPopularity() {
+        return popularity;
+    }
+
+    public void setPopularity(int popularity) {
+        this.popularity = popularity;
+    }
+
+    public String getImageUrl() {
+        return imageUrl;
+    }
+
+    public void setImageUrl(String imageUrl) {
+        this.imageUrl = imageUrl;
     }
 
     public List<String> getGenres() {
@@ -63,55 +55,19 @@
         this.genres = genres;
     }
 
-    public int getPopularity() {
-        return popularity;
+    public void addGenre(String genre) {
+        if (!genres.contains(genre)) {
+            genres.add(genre);
+        }
     }
 
-    public void setPopularity(int popularity) {
-        this.popularity = popularity;
-    }
-
-    public String getSpotifyId() {
-        return spotifyId;
-    }
-
-    public void setSpotifyId(String spotifyId) {
+    // Provided id accessor methods (using spotifyId as the id)
+    public void setId(String spotifyId) {
         this.spotifyId = spotifyId;
     }
 
-    public String getSpotifyLink() {
-        return spotifyLink;
-    }
-
-    public void setSpotifyLink(String spotifyLink) {
-        this.spotifyLink = spotifyLink;
-    }
-
-    public String getImageUrl() {
-        return imageUrl;
-    }
-
-<<<<<<< HEAD
-    public void setImageUrl(String imageUrl) {
-        this.imageUrl = imageUrl;
-=======
-    // Provided id accessor methods (using spotifyId as the id)
-    public void setId(String spotifyId) {
-        this.spotifyId = spotifyId;
->>>>>>> fc7af8e5
-    }
-
-    @Override
-    public boolean equals(Object o) {
-        if (this == o) return true;
-        if (o == null || getClass() != o.getClass()) return false;
-        Artist artist = (Artist) o;
-        return name != null && name.equalsIgnoreCase(artist.name);
-    }
-
-    @Override
-    public int hashCode() {
-        return name != null ? name.toLowerCase().hashCode() : 0;
+    public String getId() {
+        return spotifyId;
     }
     
     public List<Song> getTopSongs() {
@@ -121,10 +77,6 @@
 
     @Override
     public String toString() {
-<<<<<<< HEAD
-        return name;
-=======
         return artistName;
->>>>>>> fc7af8e5
     }
 }
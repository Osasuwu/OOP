package services.output;

import models.Playlist;
import models.Song;

import java.io.FileWriter;
import java.io.IOException;

public class M3uPlaylistExporter implements PlaylistExporter {
    @Override
    public void export(Playlist playlist, String destination) {
        try (FileWriter writer = new FileWriter(destination)) {
<<<<<<< HEAD
            writer.append("#EXTM3U\n"); 

            for (Song song : playlist.getSongs()) {
                writer.append("#EXTINF:").append(String.valueOf(song.getDurationMs())).append(",")
                      .append(song.getArtistName()).append(" - ").append(song.getTitle()).append("\n");
                writer.append(song.getFilePath()).append("\n");
=======
            writer.append("#EXTM3U\n"); // M3U playlist header

            for (Song song : playlist.getSongs()) {
                writer.append("#EXTINF:").append(String.valueOf(song.getDuration())).append(",")
                      .append(song.getArtist()).append(" - ").append(song.getTitle()).append("\n");
                writer.append(song.getFilePath()).append("\n"); // Assuming Song has a file path
>>>>>>> 96e7045d
            }

            System.out.println("Playlist exported as M3U to: " + destination);
        } catch (IOException e) {
            System.err.println("Error exporting M3U: " + e.getMessage());
        }
    }
}
<|MERGE_RESOLUTION|>--- conflicted
+++ resolved
@@ -10,21 +10,21 @@
     @Override
     public void export(Playlist playlist, String destination) {
         try (FileWriter writer = new FileWriter(destination)) {
-<<<<<<< HEAD
+ output
             writer.append("#EXTM3U\n"); 
 
             for (Song song : playlist.getSongs()) {
                 writer.append("#EXTINF:").append(String.valueOf(song.getDurationMs())).append(",")
                       .append(song.getArtistName()).append(" - ").append(song.getTitle()).append("\n");
                 writer.append(song.getFilePath()).append("\n");
-=======
+
             writer.append("#EXTM3U\n"); // M3U playlist header
 
             for (Song song : playlist.getSongs()) {
                 writer.append("#EXTINF:").append(String.valueOf(song.getDuration())).append(",")
                       .append(song.getArtist()).append(" - ").append(song.getTitle()).append("\n");
                 writer.append(song.getFilePath()).append("\n"); // Assuming Song has a file path
->>>>>>> 96e7045d
+main
             }
 
             System.out.println("Playlist exported as M3U to: " + destination);

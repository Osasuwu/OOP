package services.ui;

<<<<<<< HEAD
import services.PlaylistGeneratorApp;
import models.*;
import services.*;
import services.output.*;
import services.importer.*;
=======
>>>>>>> 84d8fef0
import java.nio.file.Path;
import java.nio.file.Paths;
import java.util.HashMap;
import java.util.Map;
import java.util.Scanner;

import app.Application;
import models.PlaylistParameters;
import models.UserMusicData;
import services.AuthenticationService;
import services.importer.ImportException;
import services.importer.file.BatchFileImportService;
import services.importer.file.FileImportAdapter;
import services.importer.file.FileImportAdapterFactory;
import services.importer.service.ServiceImportAdapter;
import services.importer.service.ServiceImportAdapterFactory;
/**
 * Controller class for Command Line Interface operations
 * Handles user interaction and commands for the playlist generator
 */
public class CliController {
    private final Application app;
    private final Scanner scanner;
    private final UserInterface ui;
<<<<<<< HEAD
    private Playlist currentPlaylist; // Store the current playlist

    public CliController(PlaylistGeneratorApp app) {
=======
    private final AuthenticationService authService = new AuthenticationService();
    
    public CliController(Application app) {
>>>>>>> 84d8fef0
        this.app = app;
        this.scanner = new Scanner(System.in);
        this.ui = new UserInterface();
        System.out.println("CliController initialized successfully.");
    }
    
    public void start() {
        System.out.println("Welcome to Playlist Generator CLI!");
        boolean running = true;

        while (running) {
            printMainMenu();
<<<<<<< HEAD
            int choice = getUserChoice(1, 7); // Updated for the extra export option

=======
            int choice = getUserChoice(1, 5);
            
>>>>>>> 84d8fef0
            switch (choice) {
                case 1:
                    generatePlaylist();
                    break;
                case 2:
                    launchUserInterface();
                    break;
                case 3:
                    importData();
                    break;
                case 4:
<<<<<<< HEAD
                    exportPlaylist();
                    break; // New case for export
                case 5:
                    running = false;
=======
                    logout();
                    running = false; // Ensure CLI loop exits after logout
                    break;
                case 5:
                    running = false; // Exit the program
>>>>>>> 84d8fef0
                    System.out.println("Exiting Playlist Generator. Goodbye!");
                    break;
                default:
                    System.out.println("Invalid choice. Please enter a valid option.");
            }
        }
<<<<<<< HEAD

        scanner.close();
=======
        
        scanner.close(); // Close scanner to release system resources
        // Perform any additional cleanup, if necessary
>>>>>>> 84d8fef0
    }

    private void printMainMenu() {
        System.out.println("\n===== Playlist Generator =====");
        System.out.println("1. Generate Playlist");
        System.out.println("2. Launch User Interface");
        System.out.println("3. Import Data");
<<<<<<< HEAD
        System.out.println("4. Export Playlist"); // New option
=======
        System.out.println("4. Logout");
>>>>>>> 84d8fef0
        System.out.println("5. Exit");
        System.out.print("Enter your choice: ");
    }

    private int getUserChoice(int min, int max) {
        int choice = -1;
        while (choice < min || choice > max) {
            try {
                choice = Integer.parseInt(scanner.nextLine().trim());
                if (choice < min || choice > max) {
                    System.out.print("Please enter a number between " + min + " and " + max + ": ");
                }
            } catch (NumberFormatException e) {
                System.out.print("Invalid input. Please enter a valid number: ");
            }
        }
        return choice;
    }

    private void generatePlaylist() {
        System.out.println("\n----- Generate Playlist -----");
<<<<<<< HEAD

        PlaylistParameters params = new PlaylistParameters();

        System.out.print("Enter playlist name: ");
        params.setName(scanner.nextLine().trim());

        System.out.print("How many songs (10-100)? ");
        params.setSongCount(getUserChoice(10, 100));

=======
        PlaylistParameters params = new PlaylistParameters();
        System.out.print("Enter playlist name: ");
        params.setName(scanner.nextLine().trim());
    
        System.out.print("How many songs (10-100)? ");
        params.setSongCount(getUserChoice(10, 100));
    
>>>>>>> 84d8fef0
        System.out.println("Select generation strategy:");
        System.out.println("1. Random");
        System.out.println("2. Popular");
        System.out.println("3. Diverse");
        System.out.println("4. Balanced (default)");
        System.out.print("Enter your choice: ");
        int strategyChoice = getUserChoice(1, 4);
<<<<<<< HEAD

=======
    
>>>>>>> 84d8fef0
        switch (strategyChoice) {
            case 1:
                params.setSelectionStrategy(PlaylistParameters.PlaylistSelectionStrategy.RANDOM);
                break;
            case 2:
                params.setSelectionStrategy(PlaylistParameters.PlaylistSelectionStrategy.POPULAR);
                break;
            case 3:
                params.setSelectionStrategy(PlaylistParameters.PlaylistSelectionStrategy.DIVERSE);
                break;
            default:
                params.setSelectionStrategy(PlaylistParameters.PlaylistSelectionStrategy.BALANCED);
        }
<<<<<<< HEAD

        System.out.println("Generating playlist...");
        currentPlaylist = app.generatePlaylist(params); // Store the playlist after generation
=======
    
        System.out.println("Generating playlist...");
        boolean success = app.generatePlaylist(params);
        if (success) {
            System.out.println("Playlist generated successfully!");
        } else {
            System.out.println("Failed to generate playlist.");
        }
>>>>>>> 84d8fef0
    }

    private void launchUserInterface() {
        System.out.println("\n----- Launching User Interface -----");
        ui.start(); // Ensure the UI logic is implemented in UserInterface
    }

    private void importData() {
        System.out.println("\n----- Import Data -----");
        System.out.println("1. Import from file");
        System.out.println("2. Import from directory");
        System.out.println("3. Import from Streaming Service");
        System.out.println("4. Back to main menu");
        System.out.print("Choose an option: ");
<<<<<<< HEAD

        int choice = getUserChoice(1, 4);

=======
        
        int choice = getUserChoice(1, 4); // Adjust max to 4 since there are four choices
        
>>>>>>> 84d8fef0
        switch (choice) {
            case 1:
                importFromFile();
                break;
            case 2:
                importFromDirectory();
                break;
            case 3:
                importFromStreamingService();
                break;
            case 4:
                System.out.println("Returning to main menu...");
                break; // No action needed for "Back to main menu"
            default:
                System.out.println("Invalid option. Please try again.");
        }
    }
<<<<<<< HEAD

    private void exportPlaylist() {
        if (currentPlaylist == null) {
            System.out.println("No playlist generated yet!");
            return;
        }

        System.out.println("\n----- Export Playlist -----");
        System.out.println("Choose a format to export:");
        System.out.println("1. CSV");
        System.out.println("2. M3U");
        System.out.print("Enter your choice: ");
        int exportChoice = getUserChoice(1, 2);

        System.out.print("Enter destination file path: ");
        String destination = scanner.nextLine().trim();

        String format = exportChoice == 1 ? "csv" : "m3u";

        // Get the appropriate exporter from the factory
        PlaylistExporter exporter = PlaylistExporterFactory.getExporter(format);
        exporter.export(currentPlaylist, destination);
    }

    private void importFromFile() {
        System.out.print("Enter file path to import: ");
        String filePath = scanner.nextLine().trim();

=======
    
    
    private void importFromFile() {
        System.out.print("Enter file path to import: ");
        String filePath = scanner.nextLine();
        
        System.out.println("Importing data from " + filePath + "...");
        
>>>>>>> 84d8fef0
        try {
            // Create a path from the file string
            Path path = Paths.get(filePath);
<<<<<<< HEAD
            DataImportFactory importFactory = new DataImportFactory();
            DataImportAdapter importAdapter;

            try {
                // Get appropriate adapter based on file extension
                importAdapter = importFactory.getAdapter(path);
                System.out.println("Using " + importAdapter.getClass().getSimpleName() + " for import...");
            } catch (ImportException e) {
                // Fallback to CSV adapter if no specific adapter is found
                System.out.println("No specific adapter found. Defaulting to CSV import...");
                importAdapter = new CsvDataImportAdapter();
                if (!importAdapter.canHandle(path)) {
                    System.err.println("Unsupported file format for: " + filePath);
                    return;
                }
            }

            System.out.println("Importing data from: " + filePath);
            UserMusicData importedData = importAdapter.importFromFile(path);

            if (importedData != null && !importedData.isEmpty()) {
                System.out.println("Successfully imported data from " + filePath);
                System.out.println("Songs: " + importedData.getSongs().size());
                System.out.println("Artists: " + importedData.getArtists().size());
                System.out.println("Play history entries: " + importedData.getPlayHistory().size());

                // Store imported data
                app.importUserData(importedData);

                // Ask if user wants to generate a playlist from the imported data
                System.out.print("Do you want to generate a playlist from the imported data? (y/n): ");
                if (scanner.nextLine().trim().toLowerCase().startsWith("y")) {
                    generatePlaylistFromImported();
=======
            
            // Get the appropriate adapter
            FileImportAdapterFactory factory = new FileImportAdapterFactory();
            FileImportAdapter adapter = factory.getAdapter(path);
            
            // Import the data
            UserMusicData userData = adapter.importFromFile(path);
            
            if (userData != null && !userData.isEmpty()) {
                System.out.println("Successfully imported from file:");
                System.out.println("Songs: " + userData.getSongs().size());
                System.out.println("Artists: " + userData.getArtists().size());
                System.out.println("Play history entries: " + userData.getPlayHistory().size());
                
                // Send to Application to save
                boolean success = app.importUserData(userData);
                
                if (success) {
                    System.out.println("Data successfully saved to database.");
                } else {
                    System.out.println("Failed to save data to database.");
>>>>>>> 84d8fef0
                }
            } else {
                System.out.println("No usable data found in file: " + filePath);
            }
        } catch (ImportException e) {
            System.out.println("Error importing data: " + e.getMessage());
        } catch (Exception e) {
            System.out.println("Unexpected error: " + e.getMessage());
        }
    }

    private void importFromDirectory() {
        System.out.print("Enter directory path to import from: ");
        String directoryPath = scanner.nextLine().trim();

        try {
            BatchFileImportService batchImporter = new BatchFileImportService();
            System.out.println("Importing data from directory: " + directoryPath);
<<<<<<< HEAD

            UserMusicData importedData = importService.importFromDirectory(directoryPath);

            if (importedData != null && !importedData.isEmpty()) {
                System.out.println("Successfully imported data from directory");
                System.out.println("Songs: " + importedData.getSongs().size());
                System.out.println("Artists: " + importedData.getArtists().size());
                System.out.println("Play history entries: " + importedData.getPlayHistory().size());

                // Store imported data
                app.saveUserData(importedData);
=======
            
            UserMusicData userData = batchImporter.importFromDirectory(Paths.get(directoryPath));
            
            if (userData != null && !userData.isEmpty()) {
                System.out.println("Successfully imported data from directory");
                System.out.println("Songs: " + userData.getSongs().size());
                System.out.println("Artists: " + userData.getArtists().size());
                System.out.println("Play history entries: " + userData.getPlayHistory().size());
                
                // Import the data through Application
                boolean success = app.importUserData(userData);
                
                if (success) {
                    System.out.println("Data successfully saved to database.");
                } else {
                    System.out.println("Failed to save data to database.");
                }
>>>>>>> 84d8fef0
            } else {
                System.err.println("No usable data found in directory: " + directoryPath);
            }
        } catch (ImportException e) {
            System.err.println("Error importing data: " + e.getMessage());
        }
    }
<<<<<<< HEAD

    private void importFromSpotify() {
        System.out.println("\n----- Spotify Import -----");
        System.out.print("Enter your Spotify user ID: ");
        String userId = scanner.nextLine().trim();

        System.out.print("Enter your Spotify access token: ");
        String accessToken = scanner.nextLine().trim();

        if (userId.isEmpty() || accessToken.isEmpty()) {
            System.out.println("User ID and access token are required for Spotify import.");
            return;
=======
    
    private void importFromStreamingService() {
        System.out.println("\n----- Import from Streaming Service -----");
        System.out.println("1. Spotify");
        System.out.println("2. Apple Music");
        System.out.println("3. YouTube Music");
        System.out.println("4. Back to import menu");
        System.out.print("Choose a service: ");
        
        int choice = getUserChoice(1, 4);
        if (choice == 4) return;
        
        String serviceName;
        switch (choice) {
            case 1:
                serviceName = "spotify";
                break;
            case 2:
                serviceName = "apple_music";
                break;
            case 3:
                serviceName = "youtube_music";
                break;
            default:
                return;
        }
        
        // Collect authentication details
        Map<String, String> credentials = new HashMap<>();
        
        // Generic credential gathering - service-specific adapters will use what they need
        System.out.print("Enter your access token: ");
        String token = scanner.nextLine().trim();
        credentials.put("access_token", token);
        
        System.out.print("Enter your user ID (or leave blank if using token): ");
        String userId = scanner.nextLine().trim();
        if (!userId.isEmpty()) {
            credentials.put("user_id", userId);
>>>>>>> 84d8fef0
        }

        try {
<<<<<<< HEAD
            DataImportService importService = new DataImportService();
            System.out.println("Connecting to Spotify...");

            UserMusicData importedData = importService.importFromStreamingService("spotify", accessToken, userId);

            if (importedData != null && !importedData.isEmpty()) {
                System.out.println("Successfully imported data from Spotify");
                System.out.println("Songs: " + importedData.getSongs().size());
                System.out.println("Artists: " + importedData.getArtists().size());
                System.out.println("Play history entries: " + importedData.getPlayHistory().size());

                // Store imported data
                app.saveUserData(importedData);
=======
            // Get the appropriate adapter
            ServiceImportAdapterFactory factory = new ServiceImportAdapterFactory();
            ServiceImportAdapter adapter = factory.getAdapter(serviceName);
            
            System.out.println("Importing data from " + serviceName + "...");
            
            // Import the data
            UserMusicData userData = adapter.importFromService(credentials);
            
            if (userData != null && !userData.isEmpty()) {
                System.out.println("Successfully imported from " + serviceName + ":");
                System.out.println("Songs: " + userData.getSongs().size());
                System.out.println("Artists: " + userData.getArtists().size());
                System.out.println("Play history entries: " + userData.getPlayHistory().size());
                
                // Send to Application to save
                boolean success = app.importUserData(userData);
                
                if (success) {
                    System.out.println("Data successfully saved to database.");
                } else {
                    System.out.println("Failed to save data to database.");
                }
>>>>>>> 84d8fef0
            } else {
                System.out.println("No usable data found from service: " + serviceName);
            }
        } catch (ImportException e) {
            System.out.println("Error importing from service: " + e.getMessage());
        } catch (Exception e) {
            System.out.println("Unexpected error: " + e.getMessage());
        }
    }
<<<<<<< HEAD

    private void generatePlaylistFromImported() {
        PlaylistParameters params = new PlaylistParameters();

        System.out.print("Enter playlist name: ");
        params.setName(scanner.nextLine().trim());

        System.out.print("How many songs (10-100)? ");
        params.setSongCount(getUserChoice(10, 100));

        // Default to balanced selection strategy
        params.setSelectionStrategy(PlaylistParameters.PlaylistSelectionStrategy.BALANCED);

        currentPlaylist = app.generatePlaylistFromImportedData(params); // Generate from imported data
=======
    
    private void logout() {
        System.out.println("\n----- Logging Out -----");
        authService.logout();
        System.out.println("You have been logged out successfully.");
        System.out.println("Restarting application...");
        
        // Restart the application by launching a new instance
        Application app = new Application();
        app.start();
>>>>>>> 84d8fef0
    }
}<|MERGE_RESOLUTION|>--- conflicted
+++ resolved
@@ -1,13 +1,13 @@
 package services.ui;
 
-<<<<<<< HEAD
+       output
 import services.PlaylistGeneratorApp;
 import models.*;
 import services.*;
 import services.output.*;
 import services.importer.*;
-=======
->>>>>>> 84d8fef0
+
+      dev
 import java.nio.file.Path;
 import java.nio.file.Paths;
 import java.util.HashMap;
@@ -32,15 +32,15 @@
     private final Application app;
     private final Scanner scanner;
     private final UserInterface ui;
-<<<<<<< HEAD
+  output
     private Playlist currentPlaylist; // Store the current playlist
 
     public CliController(PlaylistGeneratorApp app) {
-=======
+
     private final AuthenticationService authService = new AuthenticationService();
     
     public CliController(Application app) {
->>>>>>> 84d8fef0
+  dev
         this.app = app;
         this.scanner = new Scanner(System.in);
         this.ui = new UserInterface();
@@ -53,13 +53,13 @@
 
         while (running) {
             printMainMenu();
-<<<<<<< HEAD
+  output
             int choice = getUserChoice(1, 7); // Updated for the extra export option
 
-=======
+
             int choice = getUserChoice(1, 5);
             
->>>>>>> 84d8fef0
+  dev
             switch (choice) {
                 case 1:
                     generatePlaylist();
@@ -71,32 +71,32 @@
                     importData();
                     break;
                 case 4:
-<<<<<<< HEAD
+ output
                     exportPlaylist();
                     break; // New case for export
                 case 5:
                     running = false;
-=======
+
                     logout();
                     running = false; // Ensure CLI loop exits after logout
                     break;
                 case 5:
                     running = false; // Exit the program
->>>>>>> 84d8fef0
+ dev
                     System.out.println("Exiting Playlist Generator. Goodbye!");
                     break;
                 default:
                     System.out.println("Invalid choice. Please enter a valid option.");
             }
         }
-<<<<<<< HEAD
+ output
 
         scanner.close();
-=======
+
         
         scanner.close(); // Close scanner to release system resources
         // Perform any additional cleanup, if necessary
->>>>>>> 84d8fef0
+ dev
     }
 
     private void printMainMenu() {
@@ -104,11 +104,11 @@
         System.out.println("1. Generate Playlist");
         System.out.println("2. Launch User Interface");
         System.out.println("3. Import Data");
-<<<<<<< HEAD
+ output
         System.out.println("4. Export Playlist"); // New option
-=======
+
         System.out.println("4. Logout");
->>>>>>> 84d8fef0
+ dev
         System.out.println("5. Exit");
         System.out.print("Enter your choice: ");
     }
@@ -130,7 +130,7 @@
 
     private void generatePlaylist() {
         System.out.println("\n----- Generate Playlist -----");
-<<<<<<< HEAD
+ output
 
         PlaylistParameters params = new PlaylistParameters();
 
@@ -140,7 +140,7 @@
         System.out.print("How many songs (10-100)? ");
         params.setSongCount(getUserChoice(10, 100));
 
-=======
+
         PlaylistParameters params = new PlaylistParameters();
         System.out.print("Enter playlist name: ");
         params.setName(scanner.nextLine().trim());
@@ -148,7 +148,7 @@
         System.out.print("How many songs (10-100)? ");
         params.setSongCount(getUserChoice(10, 100));
     
->>>>>>> 84d8fef0
+ dev
         System.out.println("Select generation strategy:");
         System.out.println("1. Random");
         System.out.println("2. Popular");
@@ -156,11 +156,11 @@
         System.out.println("4. Balanced (default)");
         System.out.print("Enter your choice: ");
         int strategyChoice = getUserChoice(1, 4);
-<<<<<<< HEAD
-
-=======
-    
->>>>>>> 84d8fef0
+ output
+
+
+    
+ dev
         switch (strategyChoice) {
             case 1:
                 params.setSelectionStrategy(PlaylistParameters.PlaylistSelectionStrategy.RANDOM);
@@ -174,11 +174,11 @@
             default:
                 params.setSelectionStrategy(PlaylistParameters.PlaylistSelectionStrategy.BALANCED);
         }
-<<<<<<< HEAD
+ output
 
         System.out.println("Generating playlist...");
         currentPlaylist = app.generatePlaylist(params); // Store the playlist after generation
-=======
+
     
         System.out.println("Generating playlist...");
         boolean success = app.generatePlaylist(params);
@@ -187,7 +187,7 @@
         } else {
             System.out.println("Failed to generate playlist.");
         }
->>>>>>> 84d8fef0
+ dev
     }
 
     private void launchUserInterface() {
@@ -202,15 +202,15 @@
         System.out.println("3. Import from Streaming Service");
         System.out.println("4. Back to main menu");
         System.out.print("Choose an option: ");
-<<<<<<< HEAD
+ output
 
         int choice = getUserChoice(1, 4);
 
-=======
+
         
         int choice = getUserChoice(1, 4); // Adjust max to 4 since there are four choices
         
->>>>>>> 84d8fef0
+ dev
         switch (choice) {
             case 1:
                 importFromFile();
@@ -228,7 +228,7 @@
                 System.out.println("Invalid option. Please try again.");
         }
     }
-<<<<<<< HEAD
+ output
 
     private void exportPlaylist() {
         if (currentPlaylist == null) {
@@ -257,7 +257,7 @@
         System.out.print("Enter file path to import: ");
         String filePath = scanner.nextLine().trim();
 
-=======
+
     
     
     private void importFromFile() {
@@ -266,11 +266,11 @@
         
         System.out.println("Importing data from " + filePath + "...");
         
->>>>>>> 84d8fef0
+ dev
         try {
             // Create a path from the file string
             Path path = Paths.get(filePath);
-<<<<<<< HEAD
+ output
             DataImportFactory importFactory = new DataImportFactory();
             DataImportAdapter importAdapter;
 
@@ -304,7 +304,7 @@
                 System.out.print("Do you want to generate a playlist from the imported data? (y/n): ");
                 if (scanner.nextLine().trim().toLowerCase().startsWith("y")) {
                     generatePlaylistFromImported();
-=======
+
             
             // Get the appropriate adapter
             FileImportAdapterFactory factory = new FileImportAdapterFactory();
@@ -326,7 +326,7 @@
                     System.out.println("Data successfully saved to database.");
                 } else {
                     System.out.println("Failed to save data to database.");
->>>>>>> 84d8fef0
+ dev
                 }
             } else {
                 System.out.println("No usable data found in file: " + filePath);
@@ -345,7 +345,7 @@
         try {
             BatchFileImportService batchImporter = new BatchFileImportService();
             System.out.println("Importing data from directory: " + directoryPath);
-<<<<<<< HEAD
+ output
 
             UserMusicData importedData = importService.importFromDirectory(directoryPath);
 
@@ -357,7 +357,7 @@
 
                 // Store imported data
                 app.saveUserData(importedData);
-=======
+
             
             UserMusicData userData = batchImporter.importFromDirectory(Paths.get(directoryPath));
             
@@ -375,7 +375,7 @@
                 } else {
                     System.out.println("Failed to save data to database.");
                 }
->>>>>>> 84d8fef0
+ dev
             } else {
                 System.err.println("No usable data found in directory: " + directoryPath);
             }
@@ -383,7 +383,7 @@
             System.err.println("Error importing data: " + e.getMessage());
         }
     }
-<<<<<<< HEAD
+ output
 
     private void importFromSpotify() {
         System.out.println("\n----- Spotify Import -----");
@@ -396,7 +396,7 @@
         if (userId.isEmpty() || accessToken.isEmpty()) {
             System.out.println("User ID and access token are required for Spotify import.");
             return;
-=======
+
     
     private void importFromStreamingService() {
         System.out.println("\n----- Import from Streaming Service -----");
@@ -436,11 +436,11 @@
         String userId = scanner.nextLine().trim();
         if (!userId.isEmpty()) {
             credentials.put("user_id", userId);
->>>>>>> 84d8fef0
+ dev
         }
 
         try {
-<<<<<<< HEAD
+ output
             DataImportService importService = new DataImportService();
             System.out.println("Connecting to Spotify...");
 
@@ -454,7 +454,7 @@
 
                 // Store imported data
                 app.saveUserData(importedData);
-=======
+
             // Get the appropriate adapter
             ServiceImportAdapterFactory factory = new ServiceImportAdapterFactory();
             ServiceImportAdapter adapter = factory.getAdapter(serviceName);
@@ -478,7 +478,7 @@
                 } else {
                     System.out.println("Failed to save data to database.");
                 }
->>>>>>> 84d8fef0
+ dev
             } else {
                 System.out.println("No usable data found from service: " + serviceName);
             }
@@ -488,7 +488,7 @@
             System.out.println("Unexpected error: " + e.getMessage());
         }
     }
-<<<<<<< HEAD
+ output
 
     private void generatePlaylistFromImported() {
         PlaylistParameters params = new PlaylistParameters();
@@ -503,7 +503,7 @@
         params.setSelectionStrategy(PlaylistParameters.PlaylistSelectionStrategy.BALANCED);
 
         currentPlaylist = app.generatePlaylistFromImportedData(params); // Generate from imported data
-=======
+
     
     private void logout() {
         System.out.println("\n----- Logging Out -----");
@@ -514,6 +514,6 @@
         // Restart the application by launching a new instance
         Application app = new Application();
         app.start();
->>>>>>> 84d8fef0
+ dev
     }
 }
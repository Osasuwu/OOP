--- conflicted
+++ resolved
@@ -188,7 +188,6 @@
         boolean success = app.generatePlaylist(params);
         if (success) {
             System.out.println("Playlist generated successfully!");
-<<<<<<< HEAD
             System.out.println("Do you want to export it? (y/n)");
             String exportChoice = scanner.nextLine().trim().toLowerCase();
             if (exportChoice.equals("y")) {
@@ -216,28 +215,6 @@
                 }
 
                 app.exportPlaylist(format);
-=======
-            System.out.println("In what format do you want to export the playlist?");
-            System.out.println("1. CSV");
-            System.out.println("2. JSON");
-            System.out.println("3. XML");
-            System.out.print("Enter your choice: ");
-
-            int paramChoice = getUserChoice(1, 3);
-            switch (paramChoice) {
-                case 1:
-                    app.exportPlaylist("csv");
-                    break;
-                case 2:
-                    app.exportPlaylist("json");
-                    break;
-                case 3:
-                    app.exportPlaylist("xml");
-                    break;
-                default:
-                    System.out.println("Invalid choice. Defaulting to CSV.");
-                    app.exportPlaylist("csv");
->>>>>>> c217f7dd
             }
         } else {
             System.out.println("Failed to generate playlist.");

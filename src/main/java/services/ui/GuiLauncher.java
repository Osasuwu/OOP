package services.ui;

import services.config.ApplicationConfig;

public class GuiLauncher {
<<<<<<< HEAD
    public GuiLauncher(){

    }

    public void start(ApplicationConfig config){
        System.out.println("Implementation in Progress");
=======
    

    public void start( ApplicationConfig config) {
        System.out.println("Implementation in progress");
>>>>>>> 488b972a
    }
}<|MERGE_RESOLUTION|>--- conflicted
+++ resolved
@@ -3,18 +3,11 @@
 import services.config.ApplicationConfig;
 
 public class GuiLauncher {
-<<<<<<< HEAD
     public GuiLauncher(){
 
     }
-
-    public void start(ApplicationConfig config){
-        System.out.println("Implementation in Progress");
-=======
     
-
     public void start( ApplicationConfig config) {
         System.out.println("Implementation in progress");
->>>>>>> 488b972a
     }
 }